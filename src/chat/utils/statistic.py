--- conflicted
+++ resolved
@@ -480,7 +480,6 @@
 
         stats = {
             period_key: {
-<<<<<<< HEAD
                 FOCUS_TOTAL_CYCLES: 0,
                 FOCUS_AVG_TIMES_BY_STAGE: defaultdict(list),
                 FOCUS_ACTION_RATIOS: defaultdict(int),
@@ -496,69 +495,19 @@
                 FOCUS_AVG_TIMES_BY_VERSION: defaultdict(lambda: defaultdict(list)),
                 "focus_exec_times_by_version_action": defaultdict(lambda: defaultdict(list)),
                 "focus_action_ratios_by_chat": defaultdict(lambda: defaultdict(int)),
-=======
-                HFC_TOTAL_CYCLES: 0,
-                HFC_CYCLES_BY_CHAT: defaultdict(int),
-                HFC_CYCLES_BY_ACTION: defaultdict(int),
-                HFC_CYCLES_BY_VERSION: defaultdict(int),
-                HFC_AVG_TIME_BY_CHAT: defaultdict(lambda: {"decision": 0, "action": 0, "total": 0}),
-                HFC_AVG_TIME_BY_ACTION: defaultdict(lambda: {"decision": 0, "action": 0, "total": 0}),
-                HFC_AVG_TIME_BY_VERSION: defaultdict(lambda: {"decision": 0, "action": 0, "total": 0}),
-                HFC_ACTIONS_BY_CHAT: defaultdict(lambda: defaultdict(int)),  # 群聊×动作交叉统计
->>>>>>> 0bccb2f2
             }
             for period_key, _ in collect_period
         }
 
-<<<<<<< HEAD
         # 获取 log/hfc_loop 目录下的所有 json 文件
         log_dir = "log/hfc_loop"
         if not os.path.exists(log_dir):
             logger.warning(f"Focus log directory {log_dir} does not exist")
             return stats
-=======
-        try:
-            import json
-            from pathlib import Path
-
-            hfc_stats_file = Path("data/hfc/time.json")
-            if not hfc_stats_file.exists():
-                logger.info("HFC统计文件不存在，跳过HFC统计")
-                return stats
-
-            # 读取HFC统计数据
-            with open(hfc_stats_file, "r", encoding="utf-8") as f:
-                hfc_data = json.load(f)
-
-            # 处理每个chat_id和版本的统计数据
-            for _stats_key, chat_stats in hfc_data.items():
-                chat_id = chat_stats.get("chat_id", "unknown")
-                version = chat_stats.get("version", "unknown")
-                last_updated_str = chat_stats.get("last_updated")
-
-                if not last_updated_str:
-                    continue
-
-                # 解析最后更新时间
-                try:
-                    last_updated = datetime.fromisoformat(last_updated_str.replace("Z", "+00:00"))
-                    if last_updated.tzinfo:
-                        last_updated = last_updated.replace(tzinfo=None)
-                except:
-                    continue
-
-                # 对于"全部时间"，所有数据都包含
-                # 对于其他时间段，只包含在时间范围内更新的数据
-                applicable_periods = []
-                for period_key, period_start in collect_period:
-                    if period_key == "all_time" or last_updated >= period_start:
-                        applicable_periods.append(period_key)
->>>>>>> 0bccb2f2
 
         json_files = glob.glob(os.path.join(log_dir, "*.json"))
         query_start_time = collect_period[-1][1]
 
-<<<<<<< HEAD
         for json_file in json_files:
             try:
                 # 从文件名解析时间戳 (格式: hash_version_date_time.json)
@@ -581,100 +530,6 @@
 
         # 计算平均值
         self._calculate_focus_averages(stats)
-=======
-                # 处理整体统计
-                overall = chat_stats.get("overall", {})
-                total_records = overall.get("total_records", 0)
-                avg_step_times = overall.get("avg_step_times", {})
-
-                # 计算决策时间和动作时间
-                action_time = avg_step_times.get("执行动作", 0)
-                total_time = overall.get("avg_total_time", 0)
-                decision_time = max(0, total_time - action_time)
-
-                for period_key in applicable_periods:
-                    stats[period_key][HFC_TOTAL_CYCLES] += total_records
-                    stats[period_key][HFC_CYCLES_BY_CHAT][chat_id] += total_records
-                    stats[period_key][HFC_CYCLES_BY_VERSION][version] += total_records
-
-                # 处理按动作类型的统计
-                by_action = chat_stats.get("by_action", {})
-                for action_type, action_data in by_action.items():
-                    count = action_data.get("count", 0)
-                    action_step_times = action_data.get("avg_step_times", {})
-                    action_total_time = action_data.get("avg_total_time", 0)
-
-                    # 计算该动作类型的决策时间和动作时间
-                    action_exec_time = action_step_times.get("执行动作", 0)
-                    action_decision_time = max(0, action_total_time - action_exec_time)
-
-                    for period_key in applicable_periods:
-                        stats[period_key][HFC_CYCLES_BY_ACTION][action_type] += count
-
-                        # 群聊×动作交叉统计
-                        stats[period_key][HFC_ACTIONS_BY_CHAT][chat_id][action_type] += count
-
-                        # 累加时间统计（用于后续计算加权平均）
-                        # 这里我们需要重新设计数据结构来存储累计值
-                        if chat_id not in stats[period_key][HFC_AVG_TIME_BY_CHAT]:
-                            stats[period_key][HFC_AVG_TIME_BY_CHAT][chat_id] = {
-                                "decision": 0,
-                                "action": 0,
-                                "total": 0,
-                                "count": 0,
-                            }
-                        if action_type not in stats[period_key][HFC_AVG_TIME_BY_ACTION]:
-                            stats[period_key][HFC_AVG_TIME_BY_ACTION][action_type] = {
-                                "decision": 0,
-                                "action": 0,
-                                "total": 0,
-                                "count": 0,
-                            }
-                        if version not in stats[period_key][HFC_AVG_TIME_BY_VERSION]:
-                            stats[period_key][HFC_AVG_TIME_BY_VERSION][version] = {
-                                "decision": 0,
-                                "action": 0,
-                                "total": 0,
-                                "count": 0,
-                            }
-
-                        # 累加加权值（时间*数量）
-                        stats[period_key][HFC_AVG_TIME_BY_CHAT][chat_id]["decision"] += decision_time * total_records
-                        stats[period_key][HFC_AVG_TIME_BY_CHAT][chat_id]["action"] += action_time * total_records
-                        stats[period_key][HFC_AVG_TIME_BY_CHAT][chat_id]["total"] += total_time * total_records
-                        stats[period_key][HFC_AVG_TIME_BY_CHAT][chat_id]["count"] += total_records
-
-                        stats[period_key][HFC_AVG_TIME_BY_ACTION][action_type]["decision"] += (
-                            action_decision_time * count
-                        )
-                        stats[period_key][HFC_AVG_TIME_BY_ACTION][action_type]["action"] += action_exec_time * count
-                        stats[period_key][HFC_AVG_TIME_BY_ACTION][action_type]["total"] += action_total_time * count
-                        stats[period_key][HFC_AVG_TIME_BY_ACTION][action_type]["count"] += count
-
-                        stats[period_key][HFC_AVG_TIME_BY_VERSION][version]["decision"] += decision_time * total_records
-                        stats[period_key][HFC_AVG_TIME_BY_VERSION][version]["action"] += action_time * total_records
-                        stats[period_key][HFC_AVG_TIME_BY_VERSION][version]["total"] += total_time * total_records
-                        stats[period_key][HFC_AVG_TIME_BY_VERSION][version]["count"] += total_records
-
-        except Exception as e:
-            logger.error(f"收集HFC统计数据失败: {e}")
-
-        # 只对非all_time时段计算加权平均时间，all_time需要在历史数据合并后再计算
-        for period_key in stats:
-            if period_key != "all_time":  # 跳过all_time，等历史数据合并后再计算
-                for stat_type in [HFC_AVG_TIME_BY_CHAT, HFC_AVG_TIME_BY_ACTION, HFC_AVG_TIME_BY_VERSION]:
-                    for key, time_data in stats[period_key][stat_type].items():
-                        if time_data.get("count", 0) > 0:
-                            count = time_data["count"]
-                            stats[period_key][stat_type][key] = {
-                                "decision": time_data["decision"] / count,
-                                "action": time_data["action"] / count,
-                                "total": time_data["total"] / count,
-                            }
-                        else:
-                            stats[period_key][stat_type][key] = {"decision": 0, "action": 0, "total": 0}
-
->>>>>>> 0bccb2f2
         return stats
 
     def _process_focus_file_data(self, cycles_data: List[Dict], stats: Dict[str, Any], 
@@ -831,13 +686,6 @@
         if last_all_time_stat:
             # 若存在上次完整统计数据，则将其与当前统计数据合并
             for key, val in last_all_time_stat.items():
-<<<<<<< HEAD
-=======
-                # 跳过已删除的SUCCESS_RATE相关key
-                if key in ["hfc_success_rate_by_chat", "hfc_success_rate_by_action", "hfc_success_rate_by_version"]:
-                    continue
-
->>>>>>> 0bccb2f2
                 # 确保当前统计数据中存在该key
                 if key not in stat["all_time"]:
                     continue
@@ -845,7 +693,6 @@
                 if isinstance(val, dict):
                     # 是字典类型，则进行合并
                     for sub_key, sub_val in val.items():
-<<<<<<< HEAD
                         # 普通的数值或字典合并
                         if sub_key in stat["all_time"][key]:
                             # 检查是否为嵌套的字典类型（如版本统计）
@@ -856,42 +703,6 @@
                                         stat["all_time"][key][sub_key][nested_key] += nested_val
                                     else:
                                         stat["all_time"][key][sub_key][nested_key] = nested_val
-=======
-                        # 检查是否是HFC的嵌套字典时间数据
-                        if key in [
-                            HFC_AVG_TIME_BY_CHAT,
-                            HFC_AVG_TIME_BY_ACTION,
-                            HFC_AVG_TIME_BY_VERSION,
-                        ] and isinstance(sub_val, dict):
-                            # 对于HFC时间数据，需要特殊处理
-                            if sub_key not in stat["all_time"][key]:
-                                stat["all_time"][key][sub_key] = {"decision": 0, "action": 0, "total": 0, "count": 0}
-
-                            # 如果历史数据是已经计算过的平均值（没有count字段），需要跳过或重新处理
-                            if "count" not in sub_val:
-                                logger.debug(f"历史数据{key}.{sub_key}是平均值格式，跳过合并以避免错误计算")
-                                continue
-
-                            # 合并累计的加权时间数据
-                            for time_type, time_val in sub_val.items():
-                                if time_type in stat["all_time"][key][sub_key]:
-                                    stat["all_time"][key][sub_key][time_type] += time_val
-                        elif key == HFC_ACTIONS_BY_CHAT and isinstance(sub_val, dict):
-                            # 对于群聊×动作交叉统计的二层嵌套字典，需要特殊处理
-                            if sub_key not in stat["all_time"][key]:
-                                stat["all_time"][key][sub_key] = {}
-
-                            # 合并二层嵌套的动作数据
-                            for action_type, action_count in sub_val.items():
-                                if action_type in stat["all_time"][key][sub_key]:
-                                    stat["all_time"][key][sub_key][action_type] += action_count
-                                else:
-                                    stat["all_time"][key][sub_key][action_type] = action_count
-                        else:
-                            # 普通的数值或字典合并
-                            if sub_key in stat["all_time"][key]:
-                                stat["all_time"][key][sub_key] += sub_val
->>>>>>> 0bccb2f2
                             else:
                                 # 普通数值累加
                                 stat["all_time"][key][sub_key] += sub_val
@@ -901,27 +712,6 @@
                     # 直接合并
                     stat["all_time"][key] += val
 
-<<<<<<< HEAD
-=======
-        # 为all_time计算正确的平均时间（在历史数据合并后）
-        if "all_time" in stat:
-            for stat_type in [HFC_AVG_TIME_BY_CHAT, HFC_AVG_TIME_BY_ACTION, HFC_AVG_TIME_BY_VERSION]:
-                if stat_type in stat["all_time"]:
-                    for key, time_data in stat["all_time"][stat_type].items():
-                        if time_data.get("count", 0) > 0:
-                            count = time_data["count"]
-                            # 计算平均值，但保留count字段用于下次合并
-                            avg_data = {
-                                "decision": time_data["decision"] / count,
-                                "action": time_data["action"] / count,
-                                "total": time_data["total"] / count,
-                                "count": count,  # 保留count字段
-                            }
-                            stat["all_time"][stat_type][key] = avg_data
-                        else:
-                            stat["all_time"][stat_type][key] = {"decision": 0, "action": 0, "total": 0, "count": 0}
-
->>>>>>> 0bccb2f2
         # 更新上次完整统计数据的时间戳
         # 将所有defaultdict转换为普通dict以避免类型冲突
         clean_stat_data = self._convert_defaultdict_to_dict(stat["all_time"])
@@ -1264,12 +1054,6 @@
         # 添加图表内容
         chart_data = self._generate_chart_data(stat)
         tab_content_list.append(self._generate_chart_tab(chart_data))
-<<<<<<< HEAD
-=======
-
-        # 添加HFC统计内容
-        tab_content_list.append(self._generate_hfc_stats_tab(stat))
->>>>>>> 0bccb2f2
 
         joined_tab_list = "\n".join(tab_list)
         joined_tab_content = "\n".join(tab_content_list)
@@ -2153,233 +1937,7 @@
             "focus_time_by_stage": focus_time_by_stage,
         }
 
-<<<<<<< HEAD
-
-=======
-    def _generate_hfc_stats_tab(self, stat: dict[str, Any]) -> str:
-        """生成HFC统计选项卡HTML内容"""
-
-        def _get_chat_display_name(chat_id):
-            """获取聊天显示名称"""
-            try:
-                # 首先尝试从chat_stream获取真实群组名称
-                from src.chat.message_receive.chat_stream import get_chat_manager
-
-                chat_manager = get_chat_manager()
-
-                if chat_id in chat_manager.streams:
-                    stream = chat_manager.streams[chat_id]
-                    if stream.group_info and hasattr(stream.group_info, "group_name"):
-                        group_name = stream.group_info.group_name
-                        if group_name and group_name.strip():
-                            return group_name.strip()
-                    elif stream.user_info and hasattr(stream.user_info, "user_nickname"):
-                        user_name = stream.user_info.user_nickname
-                        if user_name and user_name.strip():
-                            return user_name.strip()
-
-                # 如果从chat_stream获取失败，回退到name_mapping
-                if chat_id in self.name_mapping:
-                    return self.name_mapping[chat_id][0]
-
-                # 最后回退到chat_id
-                return chat_id
-            except Exception as e:
-                logger.warning(f"获取聊天显示名称失败: {e}")
-                # 发生异常时回退到原有逻辑
-                if chat_id in self.name_mapping:
-                    return self.name_mapping[chat_id][0]
-                else:
-                    return chat_id
-
-        def _generate_overview_section(data, title):
-            """生成总览部分"""
-            total_cycles = data.get(HFC_TOTAL_CYCLES, 0)
-            if total_cycles == 0:
-                return f"<h3>{title}</h3><p>暂无HFC数据</p>"
-
-            def _generate_chat_action_table(actions_by_chat):
-                """生成群聊×动作选择率表格"""
-                if not actions_by_chat:
-                    return "<h4>按群聊的动作选择率</h4><p>暂无数据</p>"
-
-                # 获取所有动作类型
-                all_actions = set()
-                for chat_actions in actions_by_chat.values():
-                    all_actions.update(chat_actions.keys())
-
-                if not all_actions:
-                    return "<h4>按群聊的动作选择率</h4><p>暂无数据</p>"
-
-                all_actions = sorted(all_actions)
-
-                # 生成表头
-                action_headers = ""
-                for action in all_actions:
-                    action_display = action
-                    if action == "no_reply":
-                        action_display = "不回复"
-                    action_headers += f"<th>{action_display}</th>"
-
-                # 生成表格行
-                table_rows = ""
-                for chat_id in sorted(actions_by_chat.keys()):
-                    chat_actions = actions_by_chat[chat_id]
-                    chat_total = sum(chat_actions.values())
-
-                    if chat_total == 0:
-                        continue
-
-                    chat_display_name = _get_chat_display_name(chat_id)
-                    table_rows += f"<tr><td>{chat_display_name}</td>"
-
-                    # 为每个动作生成百分比
-                    for action in all_actions:
-                        count = chat_actions.get(action, 0)
-                        percentage = (count / chat_total * 100) if chat_total > 0 else 0
-                        table_rows += f"<td>{count} ({percentage:.1f}%)</td>"
-
-                    table_rows += f"<td>{chat_total}</td></tr>"
-
-                return f"""
-                <h4>按群聊的动作选择率</h4>
-                <table>
-                    <thead>
-                        <tr><th>群聊名称</th>{action_headers}<th>总计</th></tr>
-                    </thead>
-                    <tbody>
-                        {table_rows}
-                    </tbody>
-                </table>
-                <p class="info-item"><strong>说明：</strong>显示每个群聊中不同动作类型的选择次数及占比。</p>
-                """
-
-            cycles_by_chat = data.get(HFC_CYCLES_BY_CHAT, {})
-            cycles_by_action = data.get(HFC_CYCLES_BY_ACTION, {})
-            cycles_by_version = data.get(HFC_CYCLES_BY_VERSION, {})
-            avg_time_by_chat = data.get(HFC_AVG_TIME_BY_CHAT, {})
-            avg_time_by_action = data.get(HFC_AVG_TIME_BY_ACTION, {})
-            avg_time_by_version = data.get(HFC_AVG_TIME_BY_VERSION, {})
-            actions_by_chat = data.get(HFC_ACTIONS_BY_CHAT, {})
-
-            # 按群聊统计表格
-            chat_rows = ""
-            for chat_id in sorted(cycles_by_chat.keys()):
-                cycles = cycles_by_chat[chat_id]
-                time_data = avg_time_by_chat.get(chat_id, {"decision": 0, "action": 0, "total": 0})
-                decision_time = time_data.get("decision", 0)
-                action_time = time_data.get("action", 0)
-                total_time = time_data.get("total", 0)
-                chat_display_name = _get_chat_display_name(chat_id)
-                chat_rows += f"""
-                <tr>
-                    <td>{chat_display_name}</td>
-                    <td>{cycles}</td>
-                    <td>{decision_time:.2f}s</td>
-                    <td>{action_time:.2f}s</td>
-                    <td>{total_time:.2f}s</td>
-                </tr>"""
-
-            # 按动作类型统计表格 - 添加说明
-            action_rows = ""
-            for action_type in sorted(cycles_by_action.keys()):
-                cycles = cycles_by_action[action_type]
-                time_data = avg_time_by_action.get(action_type, {"decision": 0, "action": 0, "total": 0})
-                decision_time = time_data.get("decision", 0)
-                action_time = time_data.get("action", 0)
-                total_time = time_data.get("total", 0)
-                # 为no_reply添加说明
-                action_display = action_type
-                if action_type == "no_reply":
-                    action_display = f"{action_type} (不回复决策)"
-                action_rows += f"""
-                <tr>
-                    <td>{action_display}</td>
-                    <td>{cycles}</td>
-                    <td>{decision_time:.2f}s</td>
-                    <td>{action_time:.2f}s</td>
-                    <td>{total_time:.2f}s</td>
-                </tr>"""
-
-            # 按版本统计表格
-            version_rows = ""
-            for version in sorted(cycles_by_version.keys()):
-                cycles = cycles_by_version[version]
-                time_data = avg_time_by_version.get(version, {"decision": 0, "action": 0, "total": 0})
-                decision_time = time_data.get("decision", 0)
-                action_time = time_data.get("action", 0)
-                total_time = time_data.get("total", 0)
-                version_rows += f"""
-                <tr>
-                    <td>{version}</td>
-                    <td>{cycles}</td>
-                    <td>{decision_time:.2f}s</td>
-                    <td>{action_time:.2f}s</td>
-                    <td>{total_time:.2f}s</td>
-                </tr>"""
-
-            return f"""
-            <h3>{title} (总循环数: {total_cycles})</h3>
-            
-            <h4>按群聊统计</h4>
-            <table>
-                <thead>
-                    <tr><th>群聊名称</th><th>循环次数</th><th>决策时间</th><th>动作时间</th><th>总时间</th></tr>
-                </thead>
-                <tbody>
-                    {chat_rows}
-                </tbody>
-            </table>
-            
-            <h4>按动作类型统计</h4>
-            <table>
-                <thead>
-                    <tr><th>动作类型</th><th>循环次数</th><th>决策时间</th><th>动作时间</th><th>总时间</th></tr>
-                </thead>
-                <tbody>
-                    {action_rows}
-                </tbody>
-            </table>
-            <p class="info-item"><strong>时间说明：</strong>决策时间包括观察、处理、规划等步骤；动作时间是执行具体动作的时间。</p>
-            
-            <h4>按版本统计</h4>
-            <table>
-                <thead>
-                    <tr><th>版本</th><th>循环次数</th><th>决策时间</th><th>动作时间</th><th>总时间</th></tr>
-                </thead>
-                <tbody>
-                    {version_rows}
-                </tbody>
-            </table>
-            
-            {_generate_chat_action_table(actions_by_chat)}
-            """
-
-        # 生成指定时间段的统计
-        sections = []
-
-        # 定义要显示的时间段及其描述（所有时间在最上方）
-        time_periods = [("all_time", "全部时间"), ("last_24_hours", "最近24小时"), ("last_7_days", "最近7天")]
-
-        for period_key, period_desc in time_periods:
-            period_data = stat.get(period_key, {})
-            if period_data.get(HFC_TOTAL_CYCLES, 0) > 0:  # 只显示有数据的时间段
-                sections.append(_generate_overview_section(period_data, period_desc))
-
-        if not sections:
-            sections.append("<h3>暂无HFC数据</h3><p>系统中还没有HFC循环记录</p>")
-
-        sections_html = "<br/>".join(sections)
-
-        return f"""
-        <div id="hfc_stats" class="tab-content">
-            <h2>HFC (Heart Flow Chat) 统计</h2>
-            <p class="info-item"><strong>说明：</strong>此页面显示HFC模块的性能统计信息，包括各群聊、动作类型和版本的详细数据。</p>
-            
-            {sections_html}
-        </div>
-        """
->>>>>>> 0bccb2f2
+
 
     def _generate_chart_tab(self, chart_data: dict) -> str:
         """生成图表选项卡HTML内容"""
@@ -2737,7 +2295,6 @@
     def _collect_message_count_for_period(self, collect_period: List[Tuple[str, datetime]]) -> Dict[str, Any]:
         return StatisticOutputTask._collect_message_count_for_period(self, collect_period)
 
-<<<<<<< HEAD
     def _collect_focus_statistics_for_period(self, collect_period: List[Tuple[str, datetime]]) -> Dict[str, Any]:
         return StatisticOutputTask._collect_focus_statistics_for_period(self, collect_period)
 
@@ -2747,10 +2304,6 @@
 
     def _calculate_focus_averages(self, stats: Dict[str, Any]):
         return StatisticOutputTask._calculate_focus_averages(self, stats)
-=======
-    def _collect_hfc_data_for_period(self, collect_period: List[Tuple[str, datetime]]) -> Dict[str, Any]:
-        return StatisticOutputTask._collect_hfc_data_for_period(self, collect_period)
->>>>>>> 0bccb2f2
 
     @staticmethod
     def _format_total_stat(stats: Dict[str, Any]) -> str:
@@ -2774,7 +2327,6 @@
 
     def _generate_chart_tab(self, chart_data: dict) -> str:
         return StatisticOutputTask._generate_chart_tab(self, chart_data)
-<<<<<<< HEAD
     
     def _get_chat_display_name_from_id(self, chat_id: str) -> str:
         return StatisticOutputTask._get_chat_display_name_from_id(self, chat_id)
@@ -2786,9 +2338,4 @@
         return StatisticOutputTask._generate_versions_tab(self, stat)
 
     def _convert_defaultdict_to_dict(self, data):
-        return StatisticOutputTask._convert_defaultdict_to_dict(self, data)
-=======
-
-    def _generate_hfc_stats_tab(self, stat: dict[str, Any]) -> str:
-        return StatisticOutputTask._generate_hfc_stats_tab(self, stat)
->>>>>>> 0bccb2f2
+        return StatisticOutputTask._convert_defaultdict_to_dict(self, data)