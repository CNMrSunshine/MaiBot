--- conflicted
+++ resolved
@@ -273,11 +273,7 @@
                 task_results = await asyncio.gather(*tasks, return_exceptions=True)
 
                 # 处理结果并更新缓存
-<<<<<<< HEAD
-                for action_name, result in zip(task_names, task_results):
-=======
-                for _, (action_name, result) in enumerate(zip(task_names, task_results, strict=False)):
->>>>>>> 1bff478f
+                for action_name, result in zip(task_names, task_results, strict=False):
                     if isinstance(result, Exception):
                         logger.error(f"{self.log_prefix}LLM判定action {action_name} 时出错: {result}")
                         results[action_name] = False
